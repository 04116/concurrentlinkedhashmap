<?xml version="1.0" encoding="UTF-8"?>
<project name="ConcurrentLinkedHashMap" default="package" basedir=".">
  <description>A concurrent version of java.util.LinkedHashMap</description>

  <!-- Load user overrides -->
  <property file="${user.home}/.${ant.project.name}-build.properties"/>
  <property file="${user.home}/.build.properties"/>
  <property file="build.properties"/>

  <!-- Load environment variables -->
  <property environment="env"/>

  <!-- Load tool settings -->
  <import file="${external.import}"/>

  <path id="deploy.path">
    <path refid="cache.benchmark.deploy.path"/>
    <path refid="caliper.deploy.path"/>
    <path refid="colt.deploy.path"/>
    <path refid="commons.collections.deploy.path"/>
    <path refid="commons.lang.deploy.path"/>
    <path refid="commons.math.deploy.path"/>
    <path refid="ehcache.deploy.path"/>
    <path refid="guava.deploy.path" />
    <path refid="hamcrest.deploy.path" />
    <path refid="high-scale-lib.deploy.path" />
    <path refid="mockito.deploy.path" />
    <path refid="testng.deploy.path" />
  </path>

  <path id="empty.path"/>

  <path id="test.path">
    <path refid="deploy.path"/>
    <pathelement location="${api.build.dir}"/>
    <pathelement location="${test.build.dir}"/>
  </path>
  
  <path id="benchmark.path">
    <path refid="deploy.path"/>
    <pathelement location="${api.build.dir}"/>
    <pathelement location="${test.build.dir}"/>
    <pathelement location="${benchmark.build.dir}"/>
  </path>

  <!--
  Do not provide a target with a description attribute unless the target
  is valid to call from outside the build file.
  -->
  <target name="init">
    <tstamp/>
    <mkdir dir="${api.build.dir}"/>
    <mkdir dir="${dist.dir}"/>
    <mkdir dir="${test.build.dir}"/>
    <mkdir dir="${tools.build.dir}"/>
  </target>

  <target name="clean" description="Removes all build artifacts.">
    <delete dir="${build.dir}"/>
    <delete dir="${dist.dir}"/>
  </target>

  <target
   name="compile"
   depends="init"
   description="Compiles Java sources into class files."
  >
    <macrodef name="compile.macro">
      <attribute name="srcdir"/>
      <attribute name="destdir"/>
      <attribute name="pathref"/>
      <sequential>
        <depend
         srcDir="@{srcdir}"
         destDir="@{destdir}"
         cache="@{destdir}"
         classpath="${api.build.dir}"
        />

        <javac
         srcdir="@{srcdir}"
         destdir="@{destdir}"
         classpathref="@{pathref}"
         debug="${javac.debug}"
         deprecation="${javac.deprecation}"
         fork="${javac.fork}"
         optimize="${javac.optimize}"
         source="${javac.source}"
         target="${javac.target}"
         verbose="${javac.verbose}"
         includeAntRuntime="false"
        >
          <compilerarg value="-Xlint:all,-path" compiler="modern"/>
        </javac>
      </sequential>
    </macrodef>

    <compile.macro srcdir="${api.src.dir}" destdir="${api.build.dir}" pathref="empty.path"/>
    <compile.macro srcdir="${test.src.dir}" destdir="${test.build.dir}" pathref="test.path"/>
    <compile.macro srcdir="${benchmark.src.dir}" destdir="${benchmark.build.dir}" pathref="benchmark.path"/>
  </target>

  <target
   name="document"
   depends="compile"
   description="Generates API documentation in HTML format."
  >
    <javadoc sourcepath="${api.src.dir}" destdir="${javadoc.build.dir}">
      <link offline="false" href="http://download.oracle.com/javase/6/docs/api/" /> 
    </javadoc>
  </target>

  <target
   name="package"
   depends="compile"
   description="Packages build artifacts into a jar."
  >
    <macrodef name="package.macro">
      <attribute name="destfile"/>
      <attribute name="dir"/>
      <sequential>
        <jar destfile="@{destfile}" duplicate="fail">
          <fileset dir="@{dir}" excludes="dependencies.txt"/>
          <manifest>
            <attribute name="Built-By" value="${user.name}"/>
            <section name="common">
              <attribute
               name="Implementation-Title"
               value="${manifest.impl.title}"
              />
              <attribute
               name="Implementation-URL"
               value="${manifest.impl.url}"
              />
              <attribute
               name="Implementation-Vendor"
               value="${manifest.impl.vendor}"
              />
              <attribute
               name="Implementation-Version"
               value="${manifest.impl.version}"
              />
            </section>
          </manifest>
        </jar>
      </sequential>
    </macrodef>

    <package.macro destfile="${dist.dir}/${manifest.impl.vendor}-${DSTAMP}.jar" dir="${api.build.dir}"/>
    <package.macro destfile="${dist.dir}/${manifest.impl.vendor}-test-${DSTAMP}.jar" dir="${test.build.dir}"/>
  </target>

  <!-- Tasks devoted to code reviews. -->
  <target
   name="run-analyzers"
   depends="run-findbugs, run-pmd"
   description="Runs various code analyzers."
  />

  <target
   name="run-findbugs"
   depends="compile"
   description="Runs the FindBugs tool."
  >
    <findbugs
     failOnError="${findbugs.failOnError}"
     home="${findbugs.home}"
     jvmargs="-Xms128m -Xmx128m"
     output="html"
     outputFile="${findbugs.outputFile}"
     reportLevel="${findbugs.reportLevel}"
    >
      <auxClasspath refid="deploy.path"/>
      <class location="${api.build.dir}"/>
      <class location="${test.build.dir}"/>
      <sourcePath path="${api.src.dir}"/>
      <sourcePath path="${test.src.dir}"/>
    </findbugs>
  </target>

  <target
   name="run-pmd"
   depends="compile"
   description="Runs the PMD tool."
  >
    <pmd
     failOnError="${pmd.failOnError}"
     failOnRuleViolation="${pmd.failOnRuleViolation}"
     rulesetfiles="${pmd.rulesetfiles}"
     shortFilenames="${pmd.shortFilenames}"
     targetjdk="${pmd.targetjdk}"
    >
      <fileset dir="${api.src.dir}" includes="**/*.java"/>
      <fileset dir="${test.src.dir}" includes="**/*.java"/>
      <formatter type="html" toFile="${pmd.toFile}"/>
    </pmd>
  </target>

  <macrodef name="testng.macro">
    <attribute name="pathref"/>
    <attribute name="outputdir"/>
    <element name="args" optional="true"/>
    <sequential>
      <testng
       classpathref="@{pathref}"
       dumpCommand="${testng.dumpCommand}"
       groups="${testng.groups}"
       haltonfailure="${testng.haltonfailure}"
       haltonskipped="${testng.haltonskipped}"
       outputdir="@{outputdir}"
      >
        <classfileset dir="${test.build.dir}"/>
        <jvmarg value="-Xms64m"/>
<<<<<<< HEAD
        <jvmarg value="-Xmx512m"/>
=======
        <jvmarg value="-Xmx1024m"/>
>>>>>>> 4b29b8a5
        <jvmarg value="-Xss1m"/>

        <!-- All tests -->
        <sysproperty key="test.debugMode" value="${test.debugMode}"/>
        <sysproperty key="test.exhaustive" value="${test.exhaustive}"/>

        <!-- Efficiency tests -->
        <sysproperty key="efficiency.maximumCapacity" value="${efficiency.maximumCapacity}"/>
        <sysproperty key="efficiency.workingSetSize" value="${efficiency.workingSetSize}"/>
        <sysproperty key="efficiency.distribution" value="${efficiency.distribution}"/>
        <sysproperty key="efficiency.distribution.uniform.lower" value="${efficiency.distribution.uniform.lower}"/>
        <sysproperty key="efficiency.distribution.uniform.upper" value="${efficiency.distribution.uniform.upper}"/>
        <sysproperty key="efficiency.distribution.exponential.mean" value="${efficiency.distribution.exponential.mean}"/>
        <sysproperty key="efficiency.distribution.gaussian.mean" value="${efficiency.distribution.gaussian.mean}"/>
        <sysproperty key="efficiency.distribution.gaussian.sigma" value="${efficiency.distribution.gaussian.sigma}"/>
        <sysproperty key="efficiency.distribution.poisson.mean" value="${efficiency.distribution.poisson.mean}"/>
        <sysproperty key="efficiency.distribution.zipfian.skew" value="${efficiency.distribution.zipfian.skew}"/>

        <!-- Multi-threaded tests -->
        <sysproperty key="multiThreaded.maximumCapacity" value="${multiThreaded.maximumCapacity}"/>
        <sysproperty key="multiThreaded.nThreads" value="${multiThreaded.nThreads}"/>
        <sysproperty key="multiThreaded.iterations" value="${multiThreaded.iterations}"/>
        <sysproperty key="multiThreaded.timeout" value="${multiThreaded.timeout}"/>
        <args/>
      </testng>
    </sequential>
  </macrodef>

  <target
   name="run-tests"
   depends="compile"
   description="Runs unit tests over the build artifacts."
  >
    <testng.macro pathref="test.path" outputdir="${testng.outputdir}"/>
  </target>

  <target
   name="run-coverage"
   depends="compile"
   description="Runs code coverage tests over the build artifacts."
  >
    <delete dir="${cobertura.dir}"/>
    <mkdir dir="${cobertura.dir}"/>

    <cobertura-instrument
     datafile="${cobertura.datafile}"
     todir="${cobertura.todir}"
    >
      <fileset dir="${api.build.dir}" includes="**/*.class"/>
    </cobertura-instrument>

    <path id="coverage.path">
      <pathelement location="${cobertura.todir}"/>
      <path refid="cobertura.compile.path"/>
      <path refid="test.path"/>
    </path>

    <testng.macro pathref="coverage.path" outputdir="${cobertura.dir}/test-output">
      <args>
        <sysproperty key="net.sourceforge.cobertura.datafile" file="${cobertura.datafile}"/>
      </args>
    </testng.macro>

    <cobertura-report
     format="${cobertura.format}"
     datafile="${cobertura.datafile}"
     destdir="${cobertura.destdir}"
     srcdir="${api.src.dir}"
    />
  </target>

  <target
    name="run-caliper"
    depends="compile"
    description="Runs Caliper micro-benchmarks over the build artifacts."
  >  
    <java
     classname="com.googlecode.concurrentlinkedhashmap.${caliper.scenario}Benchmark"
     classpathref="benchmark.path"
     fork="true"
     maxmemory="${caliper.heap}"
    >
      <arg value="--warmupMillis"/>
      <arg value="${caliper.warmupMillis}"/>
      
      <arg value="--runMillis"/>
      <arg value="${caliper.runMillis}"/>
      
      <arg value="--timeUnit"/>
      <arg value="${caliper.timeUnit}"/>
    </java>
  </target>
	
  <target
    name="run-perf"
    depends="compile"
    description="Runs Cliff Click's micro-benchmark over the build artifacts."
  >  
    <java
     classname="com.googlecode.concurrentlinkedhashmap.perf_hash_test"
     classpathref="benchmark.path"
     fork="true"
     maxmemory="${perf.heap}"
    >
      <arg value="${perf.readRatio}"/>
    	<arg value="${perf.thread.min}"/>
    	<arg value="${perf.thread.max}"/>
    	<arg value="${perf.thread.increment}"/>
    	<arg value="${perf.hashtable.size}"/>
    	<arg value="${perf.hashtable.impl}"/>
    	<arg value="${perf.hashtable.maxSize}"/>
    </java>
  </target>
  
  <target
   name="run-benchmarks"
   depends="compile"
   description="Runs JBoss Cache micro-benchmarks over the build artifacts."
  >
    <mkdir dir="${cacheBenchFwk.report.dir}"/>

    <java
     classname="org.cachebench.CacheBenchmarkRunner"
     classpathref="benchmark.path"
     fork="true"
     maxmemory="${cacheBenchFwk.heap}"
     dir="${cacheBenchFwk.report.dir}"
    >
      <classpath>
        <path refid="${cacheBenchFwk.path}"/>
        <pathelement location="${cacheBenchFwk.config.dir}"/>
      </classpath>

      <jvmarg value="-Xms${cacheBenchFwk.heap}"/>
      <sysproperty key="cacheBenchFwk.cacheWrapperClassName" value="${cacheBenchFwk.wrapper}"/>
      <sysproperty key="cacheBenchFwk.fwkCfgFile" value="${cacheBenchFwk.config.file}"/>
      <sysproperty key="localOnly" value="true"/>

      <sysproperty key="cacheBenchFwk.cache.type" value="${cacheBenchFwk.cache.type}"/>
      <sysproperty key="cacheBenchFwk.cache.run" value="${cacheBenchFwk.cache.run}"/>
      <sysproperty key="cacheBenchFwk.cache.initialCapacity" value="${cacheBenchFwk.cache.initialCapacity}"/>
      <sysproperty key="cacheBenchFwk.cache.maximumCapacity" value="${cacheBenchFwk.cache.maximumCapacity}"/>
      <sysproperty key="cacheBenchFwk.cache.concurrencyLevel" value="${cacheBenchFwk.cache.concurrencyLevel}"/>
    </java>
  </target>

  <target
   name="run-reports"
   description="Runs the report generator for JBoss Cache micro-benchmark visualization."
  >
    <java
     classname="org.cachebench.reportgenerators.ChartGenerator"
     classpathref="benchmark.path"
     fork="true"
     dir="${cacheBenchFwk.report.dir}"
    >
      <classpath>
        <pathelement location="${cacheBenchFwk.config.dir}"/>
      </classpath>

      <arg line="-chartType ${cacheBenchFwk.report.chart}"/>
      <arg line="-reportDir ."/>
    </java>
  </target>
</project><|MERGE_RESOLUTION|>--- conflicted
+++ resolved
@@ -211,11 +211,7 @@
       >
         <classfileset dir="${test.build.dir}"/>
         <jvmarg value="-Xms64m"/>
-<<<<<<< HEAD
-        <jvmarg value="-Xmx512m"/>
-=======
         <jvmarg value="-Xmx1024m"/>
->>>>>>> 4b29b8a5
         <jvmarg value="-Xss1m"/>
 
         <!-- All tests -->
