/*
 * Copyright 2011 Benjamin Manes
 *
 * Licensed under the Apache License, Version 2.0 (the "License");
 * you may not use this file except in compliance with the License.
 * You may obtain a copy of the License at
 *
 *     http://www.apache.org/licenses/LICENSE-2.0
 *
 * Unless required by applicable law or agreed to in writing, software
 * distributed under the License is distributed on an "AS IS" BASIS,
 * WITHOUT WARRANTIES OR CONDITIONS OF ANY KIND, either express or implied.
 * See the License for the specific language governing permissions and
 * limitations under the License.
 */
package com.googlecode.concurrentlinkedhashmap;

import static com.google.common.base.Preconditions.checkNotNull;
import static com.google.common.base.Preconditions.checkState;
import static com.google.common.collect.Lists.newArrayList;
import static com.googlecode.concurrentlinkedhashmap.Benchmarks.shuffle;
import static com.googlecode.concurrentlinkedhashmap.ConcurrentTestHarness.timeTasks;
import static com.googlecode.concurrentlinkedhashmap.IsValidState.valid;
import static org.hamcrest.MatcherAssert.assertThat;
import static org.hamcrest.Matchers.is;
import static org.testng.Assert.fail;

import com.google.common.collect.Sets;

import com.googlecode.concurrentlinkedhashmap.ConcurrentLinkedHashMap.Builder;
import com.googlecode.concurrentlinkedhashmap.ConcurrentLinkedHashMap.Node;

import org.apache.commons.lang.SerializationUtils;
import org.testng.annotations.BeforeMethod;
import org.testng.annotations.Test;

import java.util.Arrays;
import java.util.Iterator;
import java.util.List;
import java.util.Map.Entry;
import java.util.Queue;
import java.util.Random;
import java.util.Set;
import java.util.concurrent.Callable;
import java.util.concurrent.ConcurrentLinkedQueue;
import java.util.concurrent.ExecutionException;
import java.util.concurrent.ExecutorService;
import java.util.concurrent.Executors;
import java.util.concurrent.Future;
import java.util.concurrent.TimeUnit;
import java.util.concurrent.TimeoutException;
import java.util.concurrent.atomic.AtomicInteger;

/**
 * A unit-test to assert basic concurrency characteristics by validating the
 * internal state after load.
 *
 * @author ben.manes@gmail.com (Ben Manes)
 */
@Test(groups = "development")
public final class MultiThreadedTest extends AbstractTest {
  private Queue<String> failures;
  private List<Integer> keys;
  private int iterations;
  private int nThreads;
  private int timeout;

  @Override
  protected int capacity() {
    return intProperty("multiThreaded.maximumCapacity");
  }

  @BeforeMethod(alwaysRun = true)
  public void beforeMultiThreaded() {
    iterations = intProperty("multiThreaded.iterations");
    nThreads = intProperty("multiThreaded.nThreads");
    timeout = intProperty("multiThreaded.timeout");
    failures = new ConcurrentLinkedQueue<String>();
  }

  @Test(dataProvider = "builder")
  public void concurrency(Builder<Integer, Integer> builder) {
    keys = newArrayList();
    Random random = new Random();
    for (int i = 0; i < iterations; i++) {
      keys.add(random.nextInt(iterations / 100));
    }
    final List<List<Integer>> sets = shuffle(nThreads, keys);
    final ConcurrentLinkedHashMap<Integer, Integer> map = builder
        .maximumWeightedCapacity(capacity())
        .concurrencyLevel(nThreads)
        .build();
    executeWithTimeOut(map, new Callable<Long>() {
      @Override public Long call() throws Exception {
        return timeTasks(nThreads, new Thrasher(map, sets));
      }
    });
  }

  @Test(dataProvider = "builder")
  public void weightedConcurrency(Builder<Integer, List<Integer>> builder) {
    final ConcurrentLinkedHashMap<Integer, List<Integer>> map = builder
        .weigher(Weighers.<Integer>list())
        .maximumWeightedCapacity(nThreads)
        .concurrencyLevel(nThreads)
        .build();
    final Queue<List<Integer>> values = new ConcurrentLinkedQueue<List<Integer>>();
    for (int i = 1; i <= nThreads; i++) {
      Integer[] array = new Integer[i];
      Arrays.fill(array, Integer.MIN_VALUE);
      values.add(Arrays.asList(array));
    }
    executeWithTimeOut(map, new Callable<Long>() {
      public Long call() throws Exception {
        return timeTasks(nThreads, new Runnable() {
          public void run() {
            List<Integer> value = values.poll();
            for (int i = 0; i < iterations; i++) {
              map.put(i % 10, value);
            }
          }
        });
      }
    });
  }

<<<<<<< HEAD
  @Test(dataProvider = "builder")
  public void concurrency(Builder<Integer, Integer> builder) {
    keys = newArrayList();
    Random random = new Random();
    for (int i = 0; i < iterations; i++) {
      keys.add(random.nextInt(iterations / 100));
    }
    final List<List<Integer>> sets = shuffle(nThreads, keys);
    final ConcurrentLinkedHashMap<Integer, Integer> map = builder
        .maximumWeightedCapacity(capacity())
        .concurrencyLevel(nThreads)
        .build();
    executeWithTimeOut(map, new Callable<Long>() {
      public Long call() throws Exception {
        return timeTasks(nThreads, new Thrasher(map, sets));
      }
    });
  }

=======
>>>>>>> ac1b18da
  /**
   * Executes operations against the map to simulate random load.
   */
  private final class Thrasher implements Runnable {
    private final ConcurrentLinkedHashMap<Integer, Integer> map;
    private final List<List<Integer>> sets;
    private final AtomicInteger index;

    public Thrasher(ConcurrentLinkedHashMap<Integer, Integer> map, List<List<Integer>> sets) {
      this.index = new AtomicInteger();
      this.map = map;
      this.sets = sets;
    }

    public void run() {
      Operation[] ops = Operation.values();
      int id = index.getAndIncrement();
      Random random = new Random();
      debug("#%d: STARTING", id);
      for (Integer key : sets.get(id)) {
        Operation operation = ops[random.nextInt(ops.length)];
        try {
          operation.execute(map, key);
        } catch (RuntimeException e) {
          String error =
              String.format("Failed: key %s on operation %s for node %s",
                  key, operation, nodeToString(findNode(key, map)));
          failures.add(error);
          throw e;
        } catch (Throwable thr) {
          String error =
              String.format("Halted: key %s on operation %s for node %s",
                  key, operation, nodeToString(findNode(key, map)));
          failures.add(error);
        }
      }
    }
  }

  /**
   * The public operations that can be performed on the cache.
   */
  private enum Operation {
    CONTAINS_KEY() {
      @Override void execute(ConcurrentLinkedHashMap<Integer, Integer> cache, Integer key) {
        cache.containsKey(key);
      }
    },
    CONTAINS_VALUE() {
      @Override void execute(ConcurrentLinkedHashMap<Integer, Integer> cache, Integer key) {
        cache.containsValue(key);
      }
    },
    IS_EMPTY() {
      @Override void execute(ConcurrentLinkedHashMap<Integer, Integer> cache, Integer key) {
        cache.isEmpty();
      }
    },
    SIZE() {
      @Override void execute(ConcurrentLinkedHashMap<Integer, Integer> cache, Integer key) {
        checkState(cache.size() >= 0);
      }
    },
    WEIGHTED_SIZE() {
      @Override void execute(ConcurrentLinkedHashMap<Integer, Integer> cache, Integer key) {
        checkState(cache.weightedSize() >= 0);
      }
    },
    CAPACITY() {
      @Override void execute(ConcurrentLinkedHashMap<Integer, Integer> cache, Integer key) {
        cache.setCapacity(cache.capacity());
      }
    },
    GET() {
      @Override void execute(ConcurrentLinkedHashMap<Integer, Integer> cache, Integer key) {
        cache.get(key);
      }
    },
    PUT() {
      @Override void execute(ConcurrentLinkedHashMap<Integer, Integer> cache, Integer key) {
        cache.put(key, key);
      }
    },
    PUT_IF_ABSENT() {
      @Override void execute(ConcurrentLinkedHashMap<Integer, Integer> cache, Integer key) {
        cache.putIfAbsent(key, key);
      }
    },
    REMOVE() {
      @Override void execute(ConcurrentLinkedHashMap<Integer, Integer> cache, Integer key) {
        cache.remove(key);
      }
    },
    REMOVE_IF_EQUAL() {
      @Override void execute(ConcurrentLinkedHashMap<Integer, Integer> cache, Integer key) {
        cache.remove(key, key);
      }
    },
    REPLACE() {
      @Override void execute(ConcurrentLinkedHashMap<Integer, Integer> cache, Integer key) {
        cache.replace(key, key);
      }
    },
    REPLACE_IF_EQUAL() {
      @Override void execute(ConcurrentLinkedHashMap<Integer, Integer> cache, Integer key) {
        cache.replace(key, key, key);
      }
    },
    CLEAR() {
      @Override void execute(ConcurrentLinkedHashMap<Integer, Integer> cache, Integer key) {
        cache.clear();
      }
    },
    KEY_SET() {
      @Override void execute(ConcurrentLinkedHashMap<Integer, Integer> cache, Integer key) {
        for (Integer i : cache.keySet()) {
          checkNotNull(i);
        }
        cache.keySet().toArray(new Integer[cache.size()]);
      }
    },
   ASCENDING() {
      @Override void execute(ConcurrentLinkedHashMap<Integer, Integer> cache, Integer key) {
        for (Integer i : cache.ascendingKeySet()) {
          checkNotNull(i);
        }
        for (Entry<Integer, Integer> entry : cache.ascendingMap().entrySet()) {
          checkNotNull(entry);
        }
      }
    },
    DESCENDING() {
      @Override void execute(ConcurrentLinkedHashMap<Integer, Integer> cache, Integer key) {
        for (Integer i : cache.descendingKeySet()) {
          checkNotNull(i);
        }
        for (Entry<Integer, Integer> entry : cache.descendingMap().entrySet()) {
          checkNotNull(entry);
        }
      }
    },
    VALUES() {
      @Override void execute(ConcurrentLinkedHashMap<Integer, Integer> cache, Integer key) {
        for (Integer i : cache.values()) {
          checkNotNull(i);
        }
        cache.values().toArray(new Integer[cache.size()]);
      }
    },
    ENTRY_SET() {
      @Override void execute(ConcurrentLinkedHashMap<Integer, Integer> cache, Integer key) {
        for (Entry<Integer, Integer> entry : cache.entrySet()) {
          checkNotNull(entry);
          checkNotNull(entry.getKey());
          checkNotNull(entry.getValue());
        }
        cache.entrySet().toArray(new Entry[cache.size()]);
      }
    },
    HASHCODE() {
      @Override void execute(ConcurrentLinkedHashMap<Integer, Integer> cache, Integer key) {
        cache.hashCode();
      }
    },
    EQUALS() {
      @Override void execute(ConcurrentLinkedHashMap<Integer, Integer> cache, Integer key) {
        cache.equals(cache);
      }
    },
    TO_STRING() {
      @Override void execute(ConcurrentLinkedHashMap<Integer, Integer> cache, Integer key) {
        cache.toString();
      }
    },
    SERIALIZE() {
      @Override void execute(ConcurrentLinkedHashMap<Integer, Integer> cache, Integer key) {
        SerializationUtils.clone(cache);
      }
    };

    /**
     * Executes the operation.
     *
     * @param cache the cache to operate against
     * @param key the key to perform the operation with
     */
    abstract void execute(ConcurrentLinkedHashMap<Integer, Integer> cache, Integer key);
  }

  /* ---------------- Utilities -------------- */

  private void executeWithTimeOut(
      ConcurrentLinkedHashMap<?, ?> map, Callable<Long> task) {
    ExecutorService es = Executors.newSingleThreadExecutor();
    Future<Long> future = es.submit(task);
    try {
      long timeNS = future.get(timeout, TimeUnit.SECONDS);
      debug("\nExecuted in %d second(s)", TimeUnit.NANOSECONDS.toSeconds(timeNS));
      assertThat(map, is(valid()));
    } catch (ExecutionException e) {
      fail("Exception during test: " + e.toString(), e);
    } catch (TimeoutException e) {
      handleTimout(map, es, e);
    } catch (InterruptedException e) {
      fail("", e);
    }
  }

  private void handleTimout(
      ConcurrentLinkedHashMap<?, ?> cache,
      ExecutorService es,
      TimeoutException e) {
    for (StackTraceElement[] trace : Thread.getAllStackTraces().values()) {
      for (StackTraceElement element : trace) {
        info("\tat " + element);
      }
      if (trace.length > 0) {
        info("------");
      }
    }
    es.shutdownNow();
    try {
      es.awaitTermination(10, TimeUnit.SECONDS);
    } catch (InterruptedException ex) {
      fail("", ex);
    }

    // Print the state of the cache
    debug("Cached Elements: %s", cache.toString());
    debug("Deque Forward:\n%s", ascendingToString(cache));
    debug("Deque Backward:\n%s", descendingToString(cache));

    // Print the recorded failures
    for (String failure : failures) {
      debug(failure);
    }
    fail("Spun forever", e);
  }

  static String ascendingToString(ConcurrentLinkedHashMap<?, ?> map) {
    return dequeToString(map, true);
  }

  static String descendingToString(ConcurrentLinkedHashMap<?, ?> map) {
    return dequeToString(map, false);
  }

  @SuppressWarnings("unchecked")
  private static String dequeToString(ConcurrentLinkedHashMap<?, ?> map, boolean ascending) {
    map.evictionLock.lock();
    try {
      StringBuilder buffer = new StringBuilder("\n");
<<<<<<< HEAD
      Set<Object> seen = newSetFromMap(new IdentityHashMap<Object, Boolean>());
      @SuppressWarnings("unchecked")
      ConcurrentLinkedHashMap.Node current;
      if (forward) {
        current = map.sentinel.next;
      } else {
        current = map.sentinel.prev;
      }
      while (current != map.sentinel) {
        buffer.append(nodeToString(current)).append("\n");
        boolean added = seen.add(current);
=======
      Set<Object> seen = Sets.newIdentityHashSet();
      Iterator<? extends Node> iterator = ascending
          ? map.evictionDeque.iterator()
          : map.evictionDeque.descendingIterator();
      while (iterator.hasNext()) {
        Node node = iterator.next();
        buffer.append(nodeToString(node)).append("\n");
        boolean added = seen.add(node);
>>>>>>> ac1b18da
        if (!added) {
          buffer.append("Failure: Loop detected\n");
          break;
        }
      }
      return buffer.toString();
    } finally {
      map.evictionLock.unlock();
    }
  }

  @SuppressWarnings("unchecked")
  static String nodeToString(Node node) {
    return node.key + "=" + node.getValue();
  }

  /** Finds the node in the map by walking the list. Returns null if not found. */
  @SuppressWarnings("unchecked")
  static ConcurrentLinkedHashMap<?, ?>.Node findNode(
      Object key, ConcurrentLinkedHashMap<?, ?> map) {
    map.evictionLock.lock();
    try {
<<<<<<< HEAD
      @SuppressWarnings("unchecked")
      ConcurrentLinkedHashMap.Node current = map.sentinel;
      while (current != map.sentinel) {
        if (current.equals(key)) {
          return current;
=======
      for (Node node : map.evictionDeque) {
        if (node.key.equals(key)) {
          return node;
>>>>>>> ac1b18da
        }
        current = map.sentinel.next;
      }
      return null;
    } finally {
      map.evictionLock.unlock();
    }
  }
}<|MERGE_RESOLUTION|>--- conflicted
+++ resolved
@@ -111,9 +111,9 @@
       values.add(Arrays.asList(array));
     }
     executeWithTimeOut(map, new Callable<Long>() {
-      public Long call() throws Exception {
+      @Override public Long call() throws Exception {
         return timeTasks(nThreads, new Runnable() {
-          public void run() {
+          @Override public void run() {
             List<Integer> value = values.poll();
             for (int i = 0; i < iterations; i++) {
               map.put(i % 10, value);
@@ -124,28 +124,6 @@
     });
   }
 
-<<<<<<< HEAD
-  @Test(dataProvider = "builder")
-  public void concurrency(Builder<Integer, Integer> builder) {
-    keys = newArrayList();
-    Random random = new Random();
-    for (int i = 0; i < iterations; i++) {
-      keys.add(random.nextInt(iterations / 100));
-    }
-    final List<List<Integer>> sets = shuffle(nThreads, keys);
-    final ConcurrentLinkedHashMap<Integer, Integer> map = builder
-        .maximumWeightedCapacity(capacity())
-        .concurrencyLevel(nThreads)
-        .build();
-    executeWithTimeOut(map, new Callable<Long>() {
-      public Long call() throws Exception {
-        return timeTasks(nThreads, new Thrasher(map, sets));
-      }
-    });
-  }
-
-=======
->>>>>>> ac1b18da
   /**
    * Executes operations against the map to simulate random load.
    */
@@ -160,6 +138,7 @@
       this.sets = sets;
     }
 
+    @Override
     public void run() {
       Operation[] ops = Operation.values();
       int id = index.getAndIncrement();
@@ -398,19 +377,6 @@
     map.evictionLock.lock();
     try {
       StringBuilder buffer = new StringBuilder("\n");
-<<<<<<< HEAD
-      Set<Object> seen = newSetFromMap(new IdentityHashMap<Object, Boolean>());
-      @SuppressWarnings("unchecked")
-      ConcurrentLinkedHashMap.Node current;
-      if (forward) {
-        current = map.sentinel.next;
-      } else {
-        current = map.sentinel.prev;
-      }
-      while (current != map.sentinel) {
-        buffer.append(nodeToString(current)).append("\n");
-        boolean added = seen.add(current);
-=======
       Set<Object> seen = Sets.newIdentityHashSet();
       Iterator<? extends Node> iterator = ascending
           ? map.evictionDeque.iterator()
@@ -419,7 +385,6 @@
         Node node = iterator.next();
         buffer.append(nodeToString(node)).append("\n");
         boolean added = seen.add(node);
->>>>>>> ac1b18da
         if (!added) {
           buffer.append("Failure: Loop detected\n");
           break;
@@ -442,19 +407,10 @@
       Object key, ConcurrentLinkedHashMap<?, ?> map) {
     map.evictionLock.lock();
     try {
-<<<<<<< HEAD
-      @SuppressWarnings("unchecked")
-      ConcurrentLinkedHashMap.Node current = map.sentinel;
-      while (current != map.sentinel) {
-        if (current.equals(key)) {
-          return current;
-=======
       for (Node node : map.evictionDeque) {
         if (node.key.equals(key)) {
           return node;
->>>>>>> ac1b18da
-        }
-        current = map.sentinel.next;
+        }
       }
       return null;
     } finally {
