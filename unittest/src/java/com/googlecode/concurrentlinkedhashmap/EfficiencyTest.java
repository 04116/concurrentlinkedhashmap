--- conflicted
+++ resolved
@@ -45,14 +45,9 @@
  */
 public final class EfficiencyTest extends AbstractTest {
 
-<<<<<<< HEAD
-  public EfficiencyTest() {
-    super(intProperty("efficiency.maximumCapacity"));
-=======
   @Override
   protected int capacity() {
     return intProperty("efficiency.maximumCapacity");
->>>>>>> 4b29b8a5
   }
 
   @Test(groups = "development", dataProvider = "builder")
@@ -63,17 +58,9 @@
     Generator generator = new ScrambledZipfianGenerator(10 * capacity());
     List<String> workingSet = createWorkingSet(generator, 10 * capacity());
 
-<<<<<<< HEAD
-  @Test(groups = "development")
-  public void lruEfficiency() {
-    debug(" * Lru-efficency: START");
-    ConcurrentLinkedHashMap<Long, Long> actual = create(capacity);
-    Map<Long, Long> expected = Cache.SYNC_LRU.create(capacity, 1);
-=======
     int hitExpected = determineEfficiency(expected, workingSet);
     debug(efficiencyOf(Cache.LinkedHashMap_Lru_Sync.toString(),
         ImmutableMap.of(hitExpected, workingSet.size())));
->>>>>>> 4b29b8a5
 
     int hitActual = determineEfficiency(builder.build(), workingSet);
     debug(efficiencyOf(Cache.ConcurrentLinkedHashMap.toString(),
@@ -84,28 +71,11 @@
 
   /** Compares the hit rate of different cache implementations. */
   @Test(groups = "efficiency")
-<<<<<<< HEAD
-  public void efficency() {
-    List<Long> workingSet = createWorkingSet(distribution, size);
-    debug("WorkingSet:\n%s", workingSet);
-    for (Cache type : Cache.values()) {
-      Map<Long, Long> cache = type.create(capacity, 1);
-      double hits = determineEfficiency(cache, workingSet);
-      double misses = size - hits;
-      info("%s: hits=%s (%s percent), misses=%s (%s percent)", type,
-           NumberFormat.getInstance().format(hits),
-           NumberFormat.getPercentInstance().format(hits / size),
-           NumberFormat.getInstance().format(misses),
-           NumberFormat.getPercentInstance().format(misses / size));
-    }
-  }
-=======
   public void efficency_compareAlgorithms() {
     Generator generator = new ScrambledZipfianGenerator(5 * capacity());
     List<String> workingSet = createWorkingSet(generator, 50 * capacity());
     List<String> workingSet2 = createWorkingSet(generator, 100 * capacity());
     List<String> workingSet3 = createWorkingSet(generator, 150 * capacity());
->>>>>>> 4b29b8a5
 
     Set<Policy> seen = EnumSet.noneOf(Policy.class);
     for (Cache cache : Cache.values()) {
