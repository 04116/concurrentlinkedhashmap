--- conflicted
+++ resolved
@@ -128,16 +128,7 @@
   }
 
   @Test(dataProvider = "builder", expectedExceptions = IllegalArgumentException.class)
-<<<<<<< HEAD
-  public void weightedValue_withNegative(Builder<Integer, Integer> builder) {
-    Weigher<Integer> weigher = new Weigher<Integer>() {
-      public int weightOf(Integer value) {
-        return -1;
-      }
-    };
-=======
   public void put_withNegativeWeight(Builder<Integer, Integer> builder) {
->>>>>>> ac1b18da
     ConcurrentLinkedHashMap<Integer, Integer> map = builder
         .maximumWeightedCapacity(capacity())
         .weigher(weigher).build();
@@ -146,16 +137,7 @@
   }
 
   @Test(dataProvider = "builder", expectedExceptions = IllegalArgumentException.class)
-<<<<<<< HEAD
-  public void weightedValue_withZero(Builder<Integer, Integer> builder) {
-    Weigher<Integer> weigher = new Weigher<Integer>() {
-      public int weightOf(Integer value) {
-        return 0;
-      }
-    };
-=======
   public void put_withZeroWeight(Builder<Integer, Integer> builder) {
->>>>>>> ac1b18da
     ConcurrentLinkedHashMap<Integer, Integer> map = builder
         .maximumWeightedCapacity(capacity())
         .weigher(weigher).build();
@@ -164,16 +146,7 @@
   }
 
   @Test(dataProvider = "builder", expectedExceptions = IllegalArgumentException.class)
-<<<<<<< HEAD
-  public void weightedValue_withAboveMaximum(Builder<Integer, Integer> builder) {
-    Weigher<Integer> weigher = new Weigher<Integer>() {
-      public int weightOf(Integer value) {
-        return MAXIMUM_WEIGHT + 1;
-      }
-    };
-=======
   public void put_withAboveMaximumWeight(Builder<Integer, Integer> builder) {
->>>>>>> ac1b18da
     ConcurrentLinkedHashMap<Integer, Integer> map = builder
         .maximumWeightedCapacity(capacity())
         .weigher(weigher).build();
@@ -288,43 +261,15 @@
     assertThat(map.weightedSize(), is(1));
   }
 
-<<<<<<< HEAD
-  @Test(dataProvider = "builder")
-  public void integerOverflow(Builder<Integer, Integer> builder) {
-    final boolean[] useMax = {true};
-    builder.maximumWeightedCapacity(capacity());
-    builder.weigher(new Weigher<Integer>() {
-      public int weightOf(Integer value) {
-        return useMax[0] ? MAXIMUM_WEIGHT : 1;
-      }
-    });
-    ConcurrentLinkedHashMap<Integer, Integer> map = builder
-        .maximumWeightedCapacity(MAXIMUM_CAPACITY)
-        .build();
-    map.putAll(ImmutableMap.of(1, 1, 2, 2));
-    assertThat(map.size(), is(2));
-    assertThat(map.weightedSize(), is(MAXIMUM_CAPACITY));
-    useMax[0] = false;
-    map.put(3, 3);
-=======
   @Test(dataProvider = "guardedWeightedMap")
   public void removeConditionally_fails(ConcurrentLinkedHashMap<String, List<Integer>> map) {
     map.putAll(ImmutableMap.of("a", asList(1, 2, 3), "b", asList(1)));
 
     assertThat(map.remove("a", asList(-1, -2, -3)), is(false));
->>>>>>> ac1b18da
-    assertThat(map.size(), is(2));
-    assertThat(map.weightedSize(), is(4));
-  }
-
-<<<<<<< HEAD
-  private <E> Iterable<E> asIterable(final Collection<E> c) {
-    return new Iterable<E>() {
-      public Iterator<E> iterator() {
-        return c.iterator();
-      }
-    };
-=======
+    assertThat(map.size(), is(2));
+    assertThat(map.weightedSize(), is(4));
+  }
+
   @Test(dataProvider = "guardedWeightedMap")
   public void clear(ConcurrentLinkedHashMap<String, List<Integer>> map) {
     map.putAll(ImmutableMap.of("a", asList(1, 2, 3), "b", asList(1)));
@@ -332,6 +277,5 @@
     map.clear();
     assertThat(map.size(), is(0));
     assertThat(map.weightedSize(), is(0));
->>>>>>> ac1b18da
   }
 }