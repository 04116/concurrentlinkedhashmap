--- conflicted
+++ resolved
@@ -51,68 +51,6 @@
  *
  * @author ben.manes@gmail.com (Ben Manes)
  */
-<<<<<<< HEAD
-@SuppressWarnings("unchecked")
-public final class WeigherTest extends BaseTest {
-
-  @Test(groups = "development")
-  public void singleton() {
-    debug(" * singleton: START");
-    assertEquals(Weighers.singleton().weightOf(new Object()), 1);
-    assertEquals(Weighers.singleton().weightOf(Arrays.asList()), 1);
-    assertEquals(Weighers.singleton().weightOf(Arrays.asList(1, 2, 3)), 1);
-  }
-
-  @Test(groups = "development")
-  public void byteArray() {
-    debug(" * byteArray: START");
-    assertEquals(Weighers.byteArray().weightOf(new byte[]{}), 0);
-    assertEquals(Weighers.byteArray().weightOf(new byte[] {1}), 1);
-    assertEquals(Weighers.byteArray().weightOf(new byte[] {1, 2, 3}), 3);
-  }
-
-  @Test(groups = "development")
-  public void iterable() {
-    debug(" * iterable: START");
-    assertEquals(Weighers.iterable().weightOf(Arrays.asList()), 0);
-    assertEquals(Weighers.iterable().weightOf(asIterable(Arrays.asList())), 0);
-    assertEquals(Weighers.<Integer>iterable().weightOf(Arrays.asList(1)), 1);
-    assertEquals(Weighers.<Integer>iterable().weightOf(Arrays.asList(1, 2, 3)), 3);
-    assertEquals(Weighers.<Integer>iterable().weightOf(asIterable(Arrays.asList(1, 2, 3))), 3);
-  }
-
-  @Test(groups = "development")
-  public void collection() {
-    debug(" * collection: START");
-    assertEquals(Weighers.collection().weightOf(Collections.emptyList()), 0);
-    assertEquals(Weighers.<Integer>collection().weightOf(Arrays.asList(1)), 1);
-    assertEquals(Weighers.<Integer>collection().weightOf(Arrays.asList(1, 2, 3)), 3);
-  }
-
-  @Test(groups = "development")
-  public void list() {
-    debug(" * list: START");
-    assertEquals(Weighers.list().weightOf(Collections.emptyList()), 0);
-    assertEquals(Weighers.<Integer>list().weightOf(Arrays.asList(1)), 1);
-    assertEquals(Weighers.<Integer>list().weightOf(Arrays.asList(1, 2, 3)), 3);
-  }
-
-  @Test(groups = "development")
-  public void set() {
-    debug(" * set: START");
-    assertEquals(Weighers.set().weightOf(Collections.emptySet()), 0);
-    assertEquals(Weighers.<Integer>set().weightOf(Collections.singleton(1)), 1);
-    assertEquals(Weighers.<Integer>set().weightOf(new HashSet<Integer>(Arrays.asList(1, 2, 3))), 3);
-  }
-
-  @Test(groups = "development")
-  public void map() {
-    debug(" * map: START");
-    assertEquals(Weighers.map().weightOf(Collections.emptyMap()), 0);
-    assertEquals(Weighers.<Integer, Integer>map().weightOf(Collections.singletonMap(1, 2)), 1);
-
-    Map<Integer, Integer> map = new HashMap<Integer, Integer>();
-=======
 @Test(groups = "development")
 public final class WeigherTest extends AbstractTest {
   @Mock Iterable<Integer> iterable;
@@ -195,7 +133,6 @@
         .maximumWeightedCapacity(capacity())
         .weigher(weigher).build();
     when(weigher.weightOf(anyInt())).thenReturn(-1);
->>>>>>> 4b29b8a5
     map.put(1, 2);
   }
 
